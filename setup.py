--- conflicted
+++ resolved
@@ -35,11 +35,8 @@
     packages=find_packages(),
     install_requires=[
         'ruamel.yaml', 'kivy', 'kivy_garden.filebrowser~=1.1.2', 'plyer',
-<<<<<<< HEAD
-        'pywin32; sys_platform == "win32"', 'tree-config'],
-=======
-        'pywin32; sys_platform == "win32"', 'pyobjus; sys_platform == "darwin"'],
->>>>>>> e630fecf
+        'pywin32; sys_platform == "win32"',
+        'pyobjus; sys_platform == "darwin"', 'tree-config'],
     extras_require={
         'dev': ['pytest>=3.6', 'pytest-cov', 'flake8', 'sphinx-rtd-theme',
                 'coveralls'],
